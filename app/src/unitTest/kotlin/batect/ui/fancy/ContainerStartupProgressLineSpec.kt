/*
   Copyright 2017-2019 Charles Korn.

   Licensed under the Apache License, Version 2.0 (the "License");
   you may not use this file except in compliance with the License.
   You may obtain a copy of the License at

       http://www.apache.org/licenses/LICENSE-2.0

   Unless required by applicable law or agreed to in writing, software
   distributed under the License is distributed on an "AS IS" BASIS,
   WITHOUT WARRANTIES OR CONDITIONS OF ANY KIND, either express or implied.
   See the License for the specific language governing permissions and
   limitations under the License.
*/

package batect.ui.fancy

import batect.config.BuildImage
import batect.config.Container
import batect.config.PullImage
import batect.docker.DockerContainer
import batect.docker.DockerImage
import batect.docker.DockerImageBuildProgress
import batect.docker.DockerNetwork
import batect.docker.pull.DockerImagePullProgress
import batect.execution.model.events.ContainerBecameHealthyEvent
import batect.execution.model.events.ContainerCreatedEvent
import batect.execution.model.events.ContainerStartedEvent
import batect.execution.model.events.ImageBuildProgressEvent
import batect.execution.model.events.ImageBuiltEvent
import batect.execution.model.events.ImagePullProgressEvent
import batect.execution.model.events.ImagePulledEvent
import batect.execution.model.events.StepStartingEvent
import batect.execution.model.events.TaskNetworkCreatedEvent
import batect.execution.model.steps.BuildImageStep
import batect.execution.model.steps.CreateContainerStep
import batect.execution.model.steps.PullImageStep
import batect.execution.model.steps.RunContainerStep
import batect.os.Command
import batect.testutils.createForEachTest
import batect.testutils.equivalentTo
import batect.testutils.given
import batect.testutils.imageSourceDoesNotMatter
import batect.testutils.on
import batect.testutils.runForEachTest
import batect.ui.text.Text
import com.natpryce.hamkrest.assertion.assertThat
import org.spekframework.spek2.Spek
import org.spekframework.spek2.style.specification.describe
import java.nio.file.Paths

object ContainerStartupProgressLineSpec : Spek({
    describe("a container startup progress line") {
        val dependencyA = Container("dependency-a", imageSourceDoesNotMatter())
        val dependencyB = Container("dependency-b", imageSourceDoesNotMatter())
        val dependencyC = Container("dependency-c", imageSourceDoesNotMatter())
        val otherContainer = Container("other-container", BuildImage(Paths.get("/other-build-dir")))
        val containerName = "some-container"

        given("the container's image comes from building an image") {
            val imageSource = BuildImage(Paths.get("/some-image-dir"))
            val container = Container(containerName, imageSource)
            val otherImageSource = BuildImage(Paths.get("/some-other-image-dir"))

            val line by createForEachTest { ContainerStartupProgressLine(container, setOf(dependencyA, dependencyB, dependencyC), false) }

            on("initial state") {
                val output by runForEachTest { line.print() }

                it("prints that the container is waiting to build its image") {
                    assertThat(output, equivalentTo(Text.white(Text.bold(containerName) + Text(": ready to build image"))))
                }
            }

            describe("after receiving an 'image build starting' notification") {
                on("that notification being for this line's container") {
                    val step = BuildImageStep(imageSource, emptySet())
                    beforeEachTest { line.onEventPosted(StepStartingEvent(step)) }
                    val output by runForEachTest { line.print() }

                    it("prints that the container is building") {
                        assertThat(output, equivalentTo(Text.white(Text.bold(containerName) + Text(": building image..."))))
                    }
                }

                on("that notification being for another container") {
                    val step = BuildImageStep(otherImageSource, emptySet())
                    beforeEachTest { line.onEventPosted(StepStartingEvent(step)) }
                    val output by runForEachTest { line.print() }

                    it("prints that the container is still waiting to build its image") {
                        assertThat(output, equivalentTo(Text.white(Text.bold(containerName) + Text(": ready to build image"))))
                    }
                }
            }

            describe("after receiving an 'image build progress' notification") {
                given("that notification is for this line's container") {
                    on("that notification containing image pull progress information") {
                        val event = ImageBuildProgressEvent(imageSource, DockerImageBuildProgress(1, 5, "FROM the-image:1.2.3", DockerImagePullProgress("downloading", 12, 20)))
                        beforeEachTest { line.onEventPosted(event) }
                        val output by runForEachTest { line.print() }

                        it("prints detailed build progress") {
                            assertThat(output, equivalentTo(Text.white(Text.bold(containerName) + Text(": building image: step 1 of 5: FROM the-image:1.2.3: downloading 12 B of 20 B (60%)"))))
                        }
                    }

                    on("that notification not containing image pull progress information") {
                        val event = ImageBuildProgressEvent(imageSource, DockerImageBuildProgress(2, 5, "COPY health-check.sh /tools/", null))
                        beforeEachTest { line.onEventPosted(event) }
                        val output by runForEachTest { line.print() }

                        it("prints detailed build progress") {
                            assertThat(output, equivalentTo(Text.white(Text.bold(containerName) + Text(": building image: step 2 of 5: COPY health-check.sh /tools/"))))
                        }
                    }
                }

                on("that notification being for another container") {
                    val event = ImageBuildProgressEvent(otherImageSource, DockerImageBuildProgress(2, 5, "COPY health-check.sh /tools/", null))
                    beforeEachTest { line.onEventPosted(event) }
                    val output by runForEachTest { line.print() }

                    it("prints that the container is still waiting to build its image") {
                        assertThat(output, equivalentTo(Text.white(Text.bold(containerName) + Text(": ready to build image"))))
                    }
                }
            }

            on("after receiving an 'image pull starting' notification") {
                val step = PullImageStep(PullImage("some-image"))
                beforeEachTest { line.onEventPosted(StepStartingEvent(step)) }
                val output by runForEachTest { line.print() }

                it("prints that the container is still waiting to build its image") {
                    assertThat(output, equivalentTo(Text.white(Text.bold(containerName) + Text(": ready to build image"))))
                }
            }

            describe("after receiving an 'image built' notification") {
                describe("and that notification being for this line's container") {
                    val event = ImageBuiltEvent(imageSource, DockerImage("some-image"))

                    on("when the task network has already been created") {
                        beforeEachTest {
                            line.onEventPosted(TaskNetworkCreatedEvent(DockerNetwork("some-network")))
                            line.onEventPosted(event)
                        }

                        val output by runForEachTest { line.print() }

                        it("prints that the container is ready to be created") {
                            assertThat(output, equivalentTo(Text.white(Text.bold(containerName) + Text(": image built, ready to create container"))))
                        }
                    }

                    on("when the task network has not already been created") {
                        beforeEachTest { line.onEventPosted(event) }
                        val output by runForEachTest { line.print() }

                        it("prints that the container is ready to be created") {
                            assertThat(output, equivalentTo(Text.white(Text.bold(containerName) + Text(": image built, waiting for network to be ready..."))))
                        }
                    }
                }

                on("that notification being for another container") {
                    val event = ImageBuiltEvent(otherImageSource, DockerImage("some-image"))
                    beforeEachTest { line.onEventPosted(event) }
                    val output by runForEachTest { line.print() }

                    it("prints that the container is still waiting to build its image") {
                        assertThat(output, equivalentTo(Text.white(Text.bold(containerName) + Text(": ready to build image"))))
                    }
                }
            }

            on("after receiving a 'image pull completed' notification") {
                val event = ImagePulledEvent(PullImage("some-image"), DockerImage("some-image"))
                beforeEachTest { line.onEventPosted(event) }
                val output by runForEachTest { line.print() }

                it("prints that the container is still waiting to build its image") {
                    assertThat(output, equivalentTo(Text.white(Text.bold(containerName) + Text(": ready to build image"))))
                }
            }

            describe("after receiving a 'task network created' notification") {
                val event = TaskNetworkCreatedEvent(DockerNetwork("some-network"))

                on("when the image has not started building yet") {
                    beforeEachTest { line.onEventPosted(event) }
                    val output by runForEachTest { line.print() }

                    it("prints that the container is still waiting to build its image") {
                        assertThat(output, equivalentTo(Text.white(Text.bold(containerName) + Text(": ready to build image"))))
                    }
                }

                on("when the image is still building") {
                    beforeEachTest {
                        line.onEventPosted(StepStartingEvent(BuildImageStep(imageSource, emptySet())))
                        line.onEventPosted(event)
                    }

                    val output by runForEachTest { line.print() }

                    it("prints that the container is building") {
                        assertThat(output, equivalentTo(Text.white(Text.bold(containerName) + Text(": building image..."))))
                    }
                }

                on("when the image has been built") {
                    beforeEachTest {
                        line.onEventPosted(ImageBuiltEvent(imageSource, DockerImage("some-image")))
                        line.onEventPosted(event)
                    }

                    val output by runForEachTest { line.print() }

                    it("prints that the container is ready to be created") {
                        assertThat(output, equivalentTo(Text.white(Text.bold(containerName) + Text(": image built, ready to create container"))))
                    }
                }
            }

            describe("after receiving a 'creating container' notification") {
                on("that notification being for this line's container") {
<<<<<<< HEAD
                    val step = CreateContainerStep(container, Command.parse("some-command"), Command.parse("sh"), null, emptyMap(), emptySet(), emptySet(), DockerImage("some-image"), DockerNetwork("some-network"))
                    beforeEachTest { line.onStepStarting(step) }
=======
                    val step = CreateContainerStep(container, Command.parse("some-command"), null, emptyMap(), emptySet(), emptySet(), DockerImage("some-image"), DockerNetwork("some-network"))
                    beforeEachTest { line.onEventPosted(StepStartingEvent(step)) }
>>>>>>> 05529138
                    val output by runForEachTest { line.print() }

                    it("prints that the container is being created") {
                        assertThat(output, equivalentTo(Text.white(Text.bold(containerName) + Text(": creating container..."))))
                    }
                }

                on("that notification being for another container") {
<<<<<<< HEAD
                    val step = CreateContainerStep(otherContainer, Command.parse("some-command"), Command.parse("sh"), null, emptyMap(), emptySet(), emptySet(), DockerImage("some-image"), DockerNetwork("some-network"))
                    beforeEachTest { line.onStepStarting(step) }
=======
                    val step = CreateContainerStep(otherContainer, Command.parse("some-command"), null, emptyMap(), emptySet(), emptySet(), DockerImage("some-image"), DockerNetwork("some-network"))
                    beforeEachTest { line.onEventPosted(StepStartingEvent(step)) }
>>>>>>> 05529138
                    val output by runForEachTest { line.print() }

                    it("prints that the container is still waiting to build its image") {
                        assertThat(output, equivalentTo(Text.white(Text.bold(containerName) + Text(": ready to build image"))))
                    }
                }
            }

            describe("after receiving a 'container created' notification") {
                describe("on that notification being for this line's container") {
                    val event = ContainerCreatedEvent(container, DockerContainer("some-id"))

                    on("and none of the container's dependencies being ready") {
                        beforeEachTest { line.onEventPosted(event) }
                        val output by runForEachTest { line.print() }

                        it("prints that the container is waiting for the dependencies to be ready") {
                            assertThat(output, equivalentTo(Text.white(Text.bold(containerName) + Text(": waiting for dependencies ") + Text.bold(dependencyA.name) + Text(", ") + Text.bold(dependencyB.name) + Text(" and ") + Text.bold(dependencyC.name) + Text(" to be ready..."))))
                        }
                    }

                    on("and two of the container's dependencies not being ready") {
                        beforeEachTest {
                            line.onEventPosted(ContainerBecameHealthyEvent(dependencyA))
                            line.onEventPosted(event)
                        }
                        val output by runForEachTest { line.print() }

                        it("prints that the container is waiting for the dependencies to be ready") {
                            assertThat(output, equivalentTo(Text.white(Text.bold(containerName) + Text(": waiting for dependencies ") + Text.bold(dependencyB.name) + Text(" and ") + Text.bold(dependencyC.name) + Text(" to be ready..."))))
                        }
                    }

                    on("and one of the container's dependencies not being ready") {
                        beforeEachTest {
                            line.onEventPosted(ContainerBecameHealthyEvent(dependencyA))
                            line.onEventPosted(ContainerBecameHealthyEvent(dependencyB))
                            line.onEventPosted(event)
                        }

                        val output by runForEachTest { line.print() }

                        it("prints that the container is waiting for that dependency to be ready") {
                            assertThat(output, equivalentTo(Text.white(Text.bold(containerName) + Text(": waiting for dependency ") + Text.bold(dependencyC.name) + Text(" to be ready..."))))
                        }
                    }

                    on("and all of the container's dependencies are ready") {
                        beforeEachTest {
                            line.onEventPosted(ContainerBecameHealthyEvent(dependencyA))
                            line.onEventPosted(ContainerBecameHealthyEvent(dependencyB))
                            line.onEventPosted(ContainerBecameHealthyEvent(dependencyC))
                            line.onEventPosted(event)
                        }

                        val output by runForEachTest { line.print() }

                        it("prints that the container is ready to start") {
                            assertThat(output, equivalentTo(Text.white(Text.bold(containerName) + Text(": ready to start"))))
                        }
                    }
                }

                on("that notification being for another container") {
                    val event = ContainerCreatedEvent(otherContainer, DockerContainer("some-id"))
                    beforeEachTest { line.onEventPosted(event) }
                    val output by runForEachTest { line.print() }

                    it("prints that the container is still waiting to build its image") {
                        assertThat(output, equivalentTo(Text.white(Text.bold(containerName) + Text(": ready to build image"))))
                    }
                }
            }

            describe("after receiving a 'container started' notification") {
                describe("that notification being for this line's container") {
                    on("when this line's container is the task container") {
                        val taskContainerLine by createForEachTest { ContainerStartupProgressLine(container, setOf(dependencyA, dependencyB, dependencyC), true) }
                        val event = ContainerStartedEvent(container)
                        beforeEachTest { taskContainerLine.onEventPosted(event) }
                        val output by runForEachTest { taskContainerLine.print() }

                        it("prints that the container is still waiting to build its image") {
                            assertThat(output, equivalentTo(Text.white(Text.bold(containerName) + Text(": ready to build image"))))
                        }
                    }

                    on("when this line's container is a dependency container") {
                        val event = ContainerStartedEvent(container)
                        beforeEachTest { line.onEventPosted(event) }
                        val output by runForEachTest { line.print() }

                        it("prints that the container is waiting to become healthy") {
                            assertThat(output, equivalentTo(Text.white(Text.bold(containerName) + Text(": container started, waiting for it to become healthy..."))))
                        }
                    }
                }

                on("that notification being for another container") {
                    val event = ContainerStartedEvent(otherContainer)
                    beforeEachTest { line.onEventPosted(event) }
                    val output by runForEachTest { line.print() }

                    it("prints that the container is still waiting to build its image") {
                        assertThat(output, equivalentTo(Text.white(Text.bold(containerName) + Text(": ready to build image"))))
                    }
                }
            }

            describe("after receiving a 'container became healthy' notification") {
                on("that notification being for this line's container") {
                    val event = ContainerBecameHealthyEvent(container)
                    beforeEachTest { line.onEventPosted(event) }
                    val output by runForEachTest { line.print() }

                    it("prints that the container has finished starting up") {
                        assertThat(output, equivalentTo(Text.white(Text.bold(containerName) + Text(": running"))))
                    }
                }

                on("that notification being for another container") {
                    val event = ContainerBecameHealthyEvent(otherContainer)
                    beforeEachTest { line.onEventPosted(event) }
                    val output by runForEachTest { line.print() }

                    it("prints that the container is still waiting to build its image") {
                        assertThat(output, equivalentTo(Text.white(Text.bold(containerName) + Text(": ready to build image"))))
                    }
                }
            }

            describe("after receiving a 'running container' notification") {
                describe("that notification being for this line's container") {
                    val step = RunContainerStep(container, DockerContainer("some-id"))

<<<<<<< HEAD
                    on("and the container does not have a command specified in the configuration file") {
                        beforeEachTest {
                            line.onStepStarting(CreateContainerStep(container, null, null, null, emptyMap(), emptySet(), emptySet(), DockerImage("some-image"), DockerNetwork("some-network")))
                            line.onStepStarting(step)
                        }
=======
                    describe("this line's container is the task container") {
                        val taskContainerLine by createForEachTest { ContainerStartupProgressLine(container, setOf(dependencyA, dependencyB, dependencyC), true) }
>>>>>>> 05529138

                        on("and the container does not have a command specified in the configuration file") {
                            beforeEachTest {
                                taskContainerLine.onEventPosted(StepStartingEvent(CreateContainerStep(container, null, null, emptyMap(), emptySet(), emptySet(), DockerImage("some-image"), DockerNetwork("some-network"))))
                                taskContainerLine.onEventPosted(StepStartingEvent(step))
                            }

                            val output by runForEachTest { taskContainerLine.print() }

<<<<<<< HEAD
                    on("and the container has a command specified in the configuration file") {
                        beforeEachTest {
                            line.onStepStarting(CreateContainerStep(container, Command.parse("some-command"), Command.parse("sh"), null, emptyMap(), emptySet(), emptySet(), DockerImage("some-image"), DockerNetwork("some-network")))
                            line.onStepStarting(step)
=======
                            it("prints that the container has finished starting up") {
                                assertThat(output, equivalentTo(Text.white(Text.bold(containerName) + Text(": running"))))
                            }
>>>>>>> 05529138
                        }

                        on("and the container has a command specified in the configuration file") {
                            beforeEachTest {
                                taskContainerLine.onEventPosted(StepStartingEvent(CreateContainerStep(container, Command.parse("some-command"), null, emptyMap(), emptySet(), emptySet(), DockerImage("some-image"), DockerNetwork("some-network"))))
                                taskContainerLine.onEventPosted(StepStartingEvent(step))
                            }

                            val output by runForEachTest { taskContainerLine.print() }

                            it("prints that the container has finished starting up and the command that it is running") {
                                assertThat(output, equivalentTo(Text.white(Text.bold(containerName) + Text(": running ") + Text.bold("some-command"))))
                            }
                        }

<<<<<<< HEAD
                    on("and the container has a command specified in the configuration file that contains line breaks") {
                        beforeEachTest {
                            line.onStepStarting(CreateContainerStep(container, Command.parse("some-command\ndo-stuff"), Command.parse("sh"), null, emptyMap(), emptySet(), emptySet(), DockerImage("some-image"), DockerNetwork("some-network")))
                            line.onStepStarting(step)
=======
                        on("and the container has a command specified in the configuration file that contains line breaks") {
                            beforeEachTest {
                                taskContainerLine.onEventPosted(StepStartingEvent(CreateContainerStep(container, Command.parse("some-command\ndo-stuff"), null, emptyMap(), emptySet(), emptySet(), DockerImage("some-image"), DockerNetwork("some-network"))))
                                taskContainerLine.onEventPosted(StepStartingEvent(step))
                            }

                            val output by runForEachTest { taskContainerLine.print() }

                            it("prints that the container has finished starting up and the command that it is running with the line breaks replaced with spaces") {
                                assertThat(output, equivalentTo(Text.white(Text.bold(containerName) + Text(": running ") + Text.bold("some-command do-stuff"))))
                            }
>>>>>>> 05529138
                        }

                        on("and another container has a command specified in the configuration file") {
                            beforeEachTest {
                                taskContainerLine.onEventPosted(StepStartingEvent(CreateContainerStep(otherContainer, Command.parse("some-command"), null, emptyMap(), emptySet(), emptySet(), DockerImage("some-image"), DockerNetwork("some-network"))))
                                taskContainerLine.onEventPosted(StepStartingEvent(step))
                            }

                            val output by runForEachTest { taskContainerLine.print() }

                            it("prints that the container has finished starting up") {
                                assertThat(output, equivalentTo(Text.white(Text.bold(containerName) + Text(": running"))))
                            }
                        }
                    }

<<<<<<< HEAD
                    on("and another container has a command specified in the configuration file") {
                        beforeEachTest {
                            line.onStepStarting(CreateContainerStep(otherContainer, Command.parse("some-command"), Command.parse("sh"), null, emptyMap(), emptySet(), emptySet(), DockerImage("some-image"), DockerNetwork("some-network")))
                            line.onStepStarting(step)
                        }
=======
                    on("this line's container is not the task container") {
                        beforeEachTest { line.onEventPosted(StepStartingEvent(step)) }
>>>>>>> 05529138

                        val output by runForEachTest { line.print() }

                        it("prints that the container is starting") {
                            assertThat(output, equivalentTo(Text.white(Text.bold(containerName) + Text(": starting container..."))))
                        }
                    }
                }

                on("that notification being for another container") {
                    val step = RunContainerStep(otherContainer, DockerContainer("some-id"))
                    beforeEachTest { line.onEventPosted(StepStartingEvent(step)) }
                    val output by runForEachTest { line.print() }

                    it("prints that the container is still waiting to build its image") {
                        assertThat(output, equivalentTo(Text.white(Text.bold(containerName) + Text(": ready to build image"))))
                    }
                }
            }
        }

        given("the container's image comes from a pre-existing image that needs to be pulled") {
            val imageSource = PullImage("some-image")
            val container = Container(containerName, imageSource)
            val otherImageSource = PullImage("some-other-image")

            val line: ContainerStartupProgressLine by createForEachTest {
                ContainerStartupProgressLine(container, setOf(dependencyA, dependencyB, dependencyC), false)
            }

            on("initial state") {
                val output by runForEachTest { line.print() }

                it("prints that the container is waiting to pull its image") {
                    assertThat(output, equivalentTo(Text.white(Text.bold(containerName) + Text(": ready to pull image"))))
                }
            }

            describe("after receiving an 'image pull starting' notification") {
                on("that notification being for this line's container's image") {
                    val step = PullImageStep(imageSource)
                    beforeEachTest { line.onEventPosted(StepStartingEvent(step)) }
                    val output by runForEachTest { line.print() }

                    it("prints that the image is being pulled") {
                        assertThat(output, equivalentTo(Text.white(Text.bold(containerName) + Text(": pulling ") + Text.bold("some-image") + Text("..."))))
                    }
                }

                on("that notification being for another image") {
                    val step = PullImageStep(otherImageSource)
                    beforeEachTest { line.onEventPosted(StepStartingEvent(step)) }
                    val output by runForEachTest { line.print() }

                    it("prints that the container is still waiting to pull its image") {
                        assertThat(output, equivalentTo(Text.white(Text.bold(containerName) + Text(": ready to pull image"))))
                    }
                }
            }

            describe("after receiving an 'image pull progress' notification") {
                beforeEachTest {
                    line.onEventPosted(StepStartingEvent(PullImageStep(imageSource)))
                }

                on("that notification being for this line's container's image") {
                    beforeEachTest { line.onEventPosted(ImagePullProgressEvent(imageSource, DockerImagePullProgress("extracting", 10, 20))) }
                    val output by runForEachTest { line.print() }

                    it("prints that the image is being pulled with detailed progress information") {
                        assertThat(output, equivalentTo(Text.white(Text.bold(containerName) + Text(": pulling ") + Text.bold("some-image") + Text(": extracting 10 B of 20 B (50%)"))))
                    }
                }

                on("that notification being for another image") {
                    beforeEachTest { line.onEventPosted(ImagePullProgressEvent(otherImageSource, DockerImagePullProgress("Doing something", 10, 20))) }
                    val output by runForEachTest { line.print() }

                    it("prints that the image is being pulled") {
                        assertThat(output, equivalentTo(Text.white(Text.bold(containerName) + Text(": pulling ") + Text.bold("some-image") + Text("..."))))
                    }
                }
            }

            describe("after receiving an 'image pulled' notification") {
                describe("and that notification being for this line's container's image") {
                    val event = ImagePulledEvent(imageSource, DockerImage("some-image"))

                    on("when the task network has already been created") {
                        beforeEachTest {
                            line.onEventPosted(TaskNetworkCreatedEvent(DockerNetwork("some-network")))
                            line.onEventPosted(event)
                        }

                        val output by runForEachTest { line.print() }

                        it("prints that the container is ready to be created") {
                            assertThat(output, equivalentTo(Text.white(Text.bold(containerName) + Text(": image pulled, ready to create container"))))
                        }
                    }

                    on("when the task network has not already been created") {
                        beforeEachTest { line.onEventPosted(event) }
                        val output by runForEachTest { line.print() }

                        it("prints that the container is ready to be created") {
                            assertThat(output, equivalentTo(Text.white(Text.bold(containerName) + Text(": image pulled, waiting for network to be ready..."))))
                        }
                    }
                }

                on("that notification being for another image") {
                    val event = ImagePulledEvent(otherImageSource, DockerImage("some-other-image"))
                    beforeEachTest { line.onEventPosted(event) }
                    val output by runForEachTest { line.print() }

                    it("prints that the container is still waiting to pull its image") {
                        assertThat(output, equivalentTo(Text.white(Text.bold(containerName) + Text(": ready to pull image"))))
                    }
                }
            }

            describe("after receiving a 'task network created' notification") {
                val event = TaskNetworkCreatedEvent(DockerNetwork("some-network"))

                on("when the image pull has not started yet") {
                    beforeEachTest { line.onEventPosted(event) }
                    val output by runForEachTest { line.print() }

                    it("prints that the container is still waiting to pull its image") {
                        assertThat(output, equivalentTo(Text.white(Text.bold(containerName) + Text(": ready to pull image"))))
                    }
                }

                on("when the image is still being pulled but no progress information has been received yet") {
                    beforeEachTest {
                        line.onEventPosted(StepStartingEvent(PullImageStep(imageSource)))
                        line.onEventPosted(event)
                    }

                    val output by runForEachTest { line.print() }

                    it("prints that the container is being pulled") {
                        assertThat(output, equivalentTo(Text.white(Text.bold(containerName) + Text(": pulling ") + Text.bold("some-image") + Text("..."))))
                    }
                }

                on("when the image is being pulled and some progress information has been received") {
                    beforeEachTest {
                        line.onEventPosted(StepStartingEvent(PullImageStep(imageSource)))
                        line.onEventPosted(ImagePullProgressEvent(imageSource, DockerImagePullProgress("extracting", 10, 20)))
                        line.onEventPosted(event)
                    }

                    val output by runForEachTest { line.print() }

                    it("prints that the image is being pulled with detailed progress information") {
                        assertThat(output, equivalentTo(Text.white(Text.bold(containerName) + Text(": pulling ") + Text.bold("some-image") + Text(": extracting 10 B of 20 B (50%)"))))
                    }
                }

                on("when the image has been pulled") {
                    beforeEachTest {
                        line.onEventPosted(ImagePulledEvent(imageSource, DockerImage("some-image")))
                        line.onEventPosted(event)
                    }

                    val output by runForEachTest { line.print() }

                    it("prints that the container is ready to be created") {
                        assertThat(output, equivalentTo(Text.white(Text.bold(containerName) + Text(": image pulled, ready to create container"))))
                    }
                }
            }
        }
    }
})<|MERGE_RESOLUTION|>--- conflicted
+++ resolved
@@ -228,13 +228,8 @@
 
             describe("after receiving a 'creating container' notification") {
                 on("that notification being for this line's container") {
-<<<<<<< HEAD
                     val step = CreateContainerStep(container, Command.parse("some-command"), Command.parse("sh"), null, emptyMap(), emptySet(), emptySet(), DockerImage("some-image"), DockerNetwork("some-network"))
-                    beforeEachTest { line.onStepStarting(step) }
-=======
-                    val step = CreateContainerStep(container, Command.parse("some-command"), null, emptyMap(), emptySet(), emptySet(), DockerImage("some-image"), DockerNetwork("some-network"))
                     beforeEachTest { line.onEventPosted(StepStartingEvent(step)) }
->>>>>>> 05529138
                     val output by runForEachTest { line.print() }
 
                     it("prints that the container is being created") {
@@ -243,13 +238,8 @@
                 }
 
                 on("that notification being for another container") {
-<<<<<<< HEAD
                     val step = CreateContainerStep(otherContainer, Command.parse("some-command"), Command.parse("sh"), null, emptyMap(), emptySet(), emptySet(), DockerImage("some-image"), DockerNetwork("some-network"))
-                    beforeEachTest { line.onStepStarting(step) }
-=======
-                    val step = CreateContainerStep(otherContainer, Command.parse("some-command"), null, emptyMap(), emptySet(), emptySet(), DockerImage("some-image"), DockerNetwork("some-network"))
                     beforeEachTest { line.onEventPosted(StepStartingEvent(step)) }
->>>>>>> 05529138
                     val output by runForEachTest { line.print() }
 
                     it("prints that the container is still waiting to build its image") {
@@ -385,40 +375,25 @@
                 describe("that notification being for this line's container") {
                     val step = RunContainerStep(container, DockerContainer("some-id"))
 
-<<<<<<< HEAD
-                    on("and the container does not have a command specified in the configuration file") {
-                        beforeEachTest {
-                            line.onStepStarting(CreateContainerStep(container, null, null, null, emptyMap(), emptySet(), emptySet(), DockerImage("some-image"), DockerNetwork("some-network")))
-                            line.onStepStarting(step)
-                        }
-=======
                     describe("this line's container is the task container") {
                         val taskContainerLine by createForEachTest { ContainerStartupProgressLine(container, setOf(dependencyA, dependencyB, dependencyC), true) }
->>>>>>> 05529138
 
                         on("and the container does not have a command specified in the configuration file") {
                             beforeEachTest {
-                                taskContainerLine.onEventPosted(StepStartingEvent(CreateContainerStep(container, null, null, emptyMap(), emptySet(), emptySet(), DockerImage("some-image"), DockerNetwork("some-network"))))
+                                taskContainerLine.onEventPosted(StepStartingEvent(CreateContainerStep(container, null, null, null, emptyMap(), emptySet(), emptySet(), DockerImage("some-image"), DockerNetwork("some-network"))))
                                 taskContainerLine.onEventPosted(StepStartingEvent(step))
                             }
 
                             val output by runForEachTest { taskContainerLine.print() }
 
-<<<<<<< HEAD
-                    on("and the container has a command specified in the configuration file") {
-                        beforeEachTest {
-                            line.onStepStarting(CreateContainerStep(container, Command.parse("some-command"), Command.parse("sh"), null, emptyMap(), emptySet(), emptySet(), DockerImage("some-image"), DockerNetwork("some-network")))
-                            line.onStepStarting(step)
-=======
                             it("prints that the container has finished starting up") {
                                 assertThat(output, equivalentTo(Text.white(Text.bold(containerName) + Text(": running"))))
                             }
->>>>>>> 05529138
                         }
 
                         on("and the container has a command specified in the configuration file") {
                             beforeEachTest {
-                                taskContainerLine.onEventPosted(StepStartingEvent(CreateContainerStep(container, Command.parse("some-command"), null, emptyMap(), emptySet(), emptySet(), DockerImage("some-image"), DockerNetwork("some-network"))))
+                                taskContainerLine.onEventPosted(StepStartingEvent(CreateContainerStep(container, Command.parse("some-command"), null, null, emptyMap(), emptySet(), emptySet(), DockerImage("some-image"), DockerNetwork("some-network"))))
                                 taskContainerLine.onEventPosted(StepStartingEvent(step))
                             }
 
@@ -429,15 +404,9 @@
                             }
                         }
 
-<<<<<<< HEAD
-                    on("and the container has a command specified in the configuration file that contains line breaks") {
-                        beforeEachTest {
-                            line.onStepStarting(CreateContainerStep(container, Command.parse("some-command\ndo-stuff"), Command.parse("sh"), null, emptyMap(), emptySet(), emptySet(), DockerImage("some-image"), DockerNetwork("some-network")))
-                            line.onStepStarting(step)
-=======
                         on("and the container has a command specified in the configuration file that contains line breaks") {
                             beforeEachTest {
-                                taskContainerLine.onEventPosted(StepStartingEvent(CreateContainerStep(container, Command.parse("some-command\ndo-stuff"), null, emptyMap(), emptySet(), emptySet(), DockerImage("some-image"), DockerNetwork("some-network"))))
+                                taskContainerLine.onEventPosted(StepStartingEvent(CreateContainerStep(container, Command.parse("some-command\ndo-stuff"), null, null, emptyMap(), emptySet(), emptySet(), DockerImage("some-image"), DockerNetwork("some-network"))))
                                 taskContainerLine.onEventPosted(StepStartingEvent(step))
                             }
 
@@ -446,12 +415,11 @@
                             it("prints that the container has finished starting up and the command that it is running with the line breaks replaced with spaces") {
                                 assertThat(output, equivalentTo(Text.white(Text.bold(containerName) + Text(": running ") + Text.bold("some-command do-stuff"))))
                             }
->>>>>>> 05529138
                         }
 
                         on("and another container has a command specified in the configuration file") {
                             beforeEachTest {
-                                taskContainerLine.onEventPosted(StepStartingEvent(CreateContainerStep(otherContainer, Command.parse("some-command"), null, emptyMap(), emptySet(), emptySet(), DockerImage("some-image"), DockerNetwork("some-network"))))
+                                taskContainerLine.onEventPosted(StepStartingEvent(CreateContainerStep(otherContainer, Command.parse("some-command"), null, null, emptyMap(), emptySet(), emptySet(), DockerImage("some-image"), DockerNetwork("some-network"))))
                                 taskContainerLine.onEventPosted(StepStartingEvent(step))
                             }
 
@@ -463,16 +431,8 @@
                         }
                     }
 
-<<<<<<< HEAD
-                    on("and another container has a command specified in the configuration file") {
-                        beforeEachTest {
-                            line.onStepStarting(CreateContainerStep(otherContainer, Command.parse("some-command"), Command.parse("sh"), null, emptyMap(), emptySet(), emptySet(), DockerImage("some-image"), DockerNetwork("some-network")))
-                            line.onStepStarting(step)
-                        }
-=======
                     on("this line's container is not the task container") {
                         beforeEachTest { line.onEventPosted(StepStartingEvent(step)) }
->>>>>>> 05529138
 
                         val output by runForEachTest { line.print() }
 
