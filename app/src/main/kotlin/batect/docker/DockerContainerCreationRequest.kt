--- conflicted
+++ resolved
@@ -28,12 +28,8 @@
 data class DockerContainerCreationRequest(
     val image: DockerImage,
     val network: DockerNetwork,
-<<<<<<< HEAD
-    val command: Iterable<String>,
-    val entrypoint: Iterable<String>,
-=======
     val command: List<String>,
->>>>>>> 05529138
+    val entrypoint: List<String>,
     val hostname: String,
     val networkAlias: String,
     val environmentVariables: Map<String, String>,
